"""Crowded field photometry pipeline.

This module fits positions, fluxes, PSFs, and sky backgrounds of images.
Intended usage is:
>>> x, y, flux, model, psf = fit_im(im, psf_initial, weight=wim,
                                    psfderiv=numpy.gradient(-psf),
                                    nskyx=3, nskyy=3, refit_psf=True)
which returns the best fit positions (x, y), fluxes (flux), model image
(model), and improved psf (psf) to the image im, with an initial psf guess
(psf_initial), an inverse-variance image wim, and a variable sky background.

See mosaic.py for how to use this on a large image that is too big to be fit
entirely simultaneously.
"""


import numpy
import pdb
import psf as psfmod
import scipy.ndimage.filters as filters
from collections import OrderedDict
import sys

nodeblend_maskbit = 2**30
sharp_maskbit = 2**31


def shift(im, offset, **kw):
    """Wrapper for scipy.ndimage.interpolation.shift"""
    from scipy.ndimage.interpolation import shift
    if 'order' not in kw:
        kw['order'] = 4
        # 1" Gaussian: 60 umag; 0.75": 0.4 mmag; 0.5": 4 mmag
        # order=3 roughly 5x worse.
    if 'mode' not in kw:
        kw['mode'] = 'nearest'
    if 'output' not in kw:
        kw['output'] = im.dtype
    return shift(im, offset, **kw)


def sim_image(nx, ny, nstar, psf, noise, nskyx=3, nskyy=3, stampsz=19):
    im = numpy.random.randn(nx, ny).astype('f4')*noise
    stampszo2 = stampsz // 2
    im = numpy.pad(im, [stampszo2, stampszo2], constant_values=-1e6,
                   mode='constant')
    x = numpy.random.rand(nstar).astype('f4')*(nx-1)
    y = numpy.random.rand(nstar).astype('f4')*(ny-1)
    flux = 1./numpy.random.power(1.0, nstar)
    for i in range(nstar):
        stamp = psf(x[i], y[i], stampsz=stampsz)
        xl = numpy.round(x[i]).astype('i4')
        yl = numpy.round(y[i]).astype('i4')
        im[xl:xl+stampsz, yl:yl+stampsz] += stamp*flux[i]
    if (nskyx != 0) or (nskyy != 0):
        im += sky_model(100*numpy.random.rand(nskyx, nskyy).astype('f4'),
                        im.shape[0], im.shape[1])
    ret = im[stampszo2:-stampszo2, stampszo2:-stampszo2], x, y, flux
    return ret


def significance_image(im, model, isig, psf, sz=19):
    """Significance of a PSF at each point, without local background fit."""
    # assume, for the moment, the image has already been sky-subtracted
    def convolve(im, kernel):
        from scipy.signal import fftconvolve
        return fftconvolve(im, kernel[::-1, ::-1], mode='same')
        # identical to 1e-8 or so
        # from scipy.ndimage.filters import convolve
        # return convolve(im, kernel[::-1, ::-1], mode='nearest')
    psfstamp = psfmod.central_stamp(psf, sz).copy()
    sigim = convolve(im*isig**2., psfstamp)
    varim = convolve(isig**2., psfstamp**2.)
    modim = convolve(model*isig**2., psfstamp)
    varim[varim <= 1e-14] = 0.  # numerical noise starts to set in around here.
    ivarim = 1./(varim + (varim == 0) * 1e14)
    return sigim*numpy.sqrt(ivarim), modim*numpy.sqrt(ivarim)


def significance_image_lbs(im, model, isig, psf, sz=19):
    """Give significance of PSF at each point, with local background fits."""

    def convolve(im, kernel):
        from scipy.signal import fftconvolve
        return fftconvolve(im, kernel[::-1, ::-1], mode='same')

    def convolve_flat(im, sz):
        from scipy.ndimage.filters import convolve
        filt = numpy.ones(sz, dtype='f4')
        c1 = convolve(im, filt.reshape(1, -1), mode='constant', origin=0)
        return convolve(c1, filt.reshape(-1, 1), mode='constant', origin=0)

    # we need: * convolution of ivar with P^2
    #          * convolution of ivar with flat
    #          * convolution of ivar with P
    #          * convolution of b*ivar with P
    #          * convolution of b*ivar with flat
    ivar = isig**2.
    if sz is None:
        psfstamp = psfmod.central_stamp(psf).copy()
    else:
        psfstamp = psfmod.central_stamp(psf, censize=sz).copy()
    ivarp2 = convolve(ivar, psfstamp**2.)
    ivarp2[ivarp2 < 0] = 0.
    ivarimsimple = 1./(ivarp2 + (ivarp2 == 0) * 1e12)
    ivarf = convolve_flat(ivar, psfstamp.shape[0])
    ivarp = convolve(ivar, psfstamp)
    bivarp = convolve(im*ivar, psfstamp)
    bivarf = convolve_flat(im*ivar, psfstamp.shape[0])
    atcinvadet = ivarp2*ivarf-ivarp**2.
    atcinvadet[atcinvadet <= 0] = 1.e-12
    ivarf[ivarf <= 0] = 1.e-12
    fluxest = (bivarp*ivarf-ivarp*bivarf)/atcinvadet
    fluxisig = numpy.sqrt(atcinvadet/ivarf)
    fluxsig = fluxest*fluxisig
    modim = convolve(model*ivar, psfstamp)
    return fluxsig, modim*numpy.sqrt(ivarimsimple)


def peakfind(im, model, isig, dq, psf, keepsat=False, threshold=5,
<<<<<<< HEAD
             blendthreshold=0.3):
=======
             blendthreshold=0.3, psfvalsharpcutfac=0.7, psfsharpsat=0.7):
>>>>>>> 4978884d
    psfstamp = psf(int(im.shape[0]/2.), int(im.shape[1]/2.), deriv=False,
                   stampsz=59)
    sigim, modelsigim = significance_image(im, model, isig, psfstamp,
                                           sz=59)
    sig_max = filters.maximum_filter(sigim, 3)
    x, y = numpy.nonzero((sig_max == sigim) & (sigim > threshold) &
                         (keepsat | (isig > 0)))
    fluxratio = im[x, y]/numpy.clip(model[x, y], 0.01, numpy.inf)
    sigratio = (im[x, y]*isig[x, y])/numpy.clip(modelsigim[x, y], 0.01,
                                                numpy.inf)
    sigratio2 = sigim[x, y]/numpy.clip(modelsigim[x, y], 0.01, numpy.inf)
    keepsatcensrc = keepsat & (isig[x, y] == 0)
    m = ((isig[x, y] > 0) | keepsatcensrc)  # ~saturated, or saturated & keep
    if dq is not None and numpy.any(dq[x, y] & nodeblend_maskbit):
        nodeblend = (dq[x, y] & nodeblend_maskbit) != 0
        blendthreshold = numpy.ones_like(x)*blendthreshold
        blendthreshold[nodeblend] = 100
    if dq is not None and numpy.any(dq[x, y] & sharp_maskbit):
        sharp = (dq[x, y] & sharp_maskbit) != 0
        msharp = ~sharp | psfvalsharpcut(
            x, y, sigim, isig, psfstamp, psfvalsharpcutfac=psfvalsharpcutfac,
            psfsharpsat=psfsharpsat)
        # keep if not nebulous region or sharp peak.
        m = m & msharp

    m = m & ((sigratio2 > blendthreshold*2) |
             ((fluxratio > blendthreshold) & (sigratio > blendthreshold/4.) &
              (sigratio2 > blendthreshold)))

    return x[m], y[m]


def psfvalsharpcut(x, y, sigim, isig, psf, psfvalsharpcutfac=0.7,
                   psfsharpsat=0.7):
    xl = numpy.clip(x-1, 0, sigim.shape[0]-1)
    xr = numpy.clip(x+1, 0, sigim.shape[0]-1)
    yl = numpy.clip(y-1, 0, sigim.shape[1]-1)
    yr = numpy.clip(y+1, 0, sigim.shape[1]-1)
    # sigim[x, y] should always be >0 from threshold cut.
    psfval1 = 1-(sigim[xl, y]+sigim[xr, y])/(2*sigim[x, y])
    psfval2 = 1-(sigim[x, yl]+sigim[x, yr])/(2*sigim[x, y])
    psfval3 = 1-(sigim[xl, yl]+sigim[xr, yr])/(2*sigim[x, y])
    psfval4 = 1-(sigim[xl, yr]+sigim[xr, yl])/(2*sigim[x, y])
    # in nebulous region, there should be a peak of these around the PSF
    # size, plus a bunch of diffuse things (psfval ~ 0).
    from scipy.signal import fftconvolve
    pp = fftconvolve(psf, psf[::-1, ::-1], mode='same')
    half = psf.shape[0] // 2
    ppcen = pp[half, half]
    psfval1pp = 1-(pp[half-1, half]+pp[half+1, half])/(2*ppcen)
    psfval2pp = 1-(pp[half, half-1]+pp[half, half+1])/(2*ppcen)
    psfval3pp = 1-(pp[half-1, half-1]+pp[half+1, half+1])/(2*ppcen)
    psfval4pp = 1-(pp[half-1, half+1]+pp[half+1, half-1])/(2*ppcen)
    fac = psfvalsharpcutfac*(1-psfsharpsat*(isig[x, y] == 0))
    # more forgiving if center is masked.
    res = ((psfval1 > psfval1pp*fac) & (psfval2 > psfval2pp*fac) &
           (psfval3 > psfval3pp*fac) & (psfval4 > psfval4pp*fac))
    return res


def build_model(x, y, flux, nx, ny, psf=None, psflist=None, psfderiv=False):
    if psf is None and psflist is None:
        raise ValueError('One of psf and psflist must be set')
    if psf is not None and psflist is not None:
        raise ValueError('Only one of psf and psflist must be set')
    if psflist is None:
        stampsz = 59
        psflist = build_psf_list(x, y, psf, stampsz, psfderiv=psfderiv)
        sz = numpy.ones(len(x), dtype='i4')*stampsz
    else:
        sz = numpy.array([tpsf[0].shape[-1] for tpsf in psflist[0]])
        if len(sz) > 0:
            stampsz = numpy.max(sz)
        else:
            stampsz = 59

    stampszo2 = stampsz//2
    im = numpy.zeros((nx, ny), dtype='f4')
    im = numpy.pad(im, [stampszo2, stampszo2], constant_values=0.,
                   mode='constant')
    xp = numpy.round(x).astype('i4')
    yp = numpy.round(y).astype('i4')
    # _subtract_ stampszo2 to move from the center of the PSF to the edge
    # of the stamp.
    # _add_ it back to move from the original image to the padded image.
    xe = xp - sz//2 + stampszo2
    ye = yp - sz//2 + stampszo2
    repeat = 3 if psfderiv else 1
    for i in range(len(x)):
        for j in range(repeat):
            im[xe[i]:xe[i]+sz[i], ye[i]:ye[i]+sz[i]] += (
                psflist[j][i][:, :]*flux[i*repeat+j])
    im = im[stampszo2:-stampszo2, stampszo2:-stampszo2]
    return im


def build_psf_list(x, y, psf, sz, psfderiv=True):
    """Make a list of PSFs of the right size, hopefully efficiently."""

    psflist = {}
    for tsz in numpy.unique(sz):
        m = sz == tsz
        res = psf(x[m], y[m], stampsz=tsz, deriv=psfderiv)
        if not psfderiv:
            res = [res]
        psflist[tsz] = res
    counts = {tsz: 0 for tsz in numpy.unique(sz)}
    out = [[] for i in range(3 if psfderiv else 1)]
    for i in range(len(x)):
        for j in range(len(out)):
            out[j].append(psflist[sz[i]][j][counts[sz[i]]])
        counts[sz[i]] += 1
    return out


def in_padded_region(flatcoord, imshape, pad):
    coord = numpy.unravel_index(flatcoord, imshape)
    m = numpy.zeros(len(flatcoord), dtype='bool')
    for c, length in zip(coord, imshape):
        m |= (c < pad) | (c >= length - pad)
    return m


def fit_once(im, x, y, psfs, weight=None,
             psfderiv=False, nskyx=0, nskyy=0,
             guess=None):
    """Fit fluxes for psfs at x & y in image im.

    Args:
        im (ndarray[NX, NY] float): image to fit
        x (ndarray[NS] float): x coord
        y (ndarray[NS] float): y coord
        psf (ndarray[sz, sz] float): psf stamp
        weight (ndarray[NX, NY] float): weight for image
        psfderiv (tuple(ndarray[sz, sz] float)): x, y derivatives of psf image
        nskyx (int): number of sky pixels in x direction (0 or >= 3)
        nskyy (int): number of sky pixels in y direction (0 or >= 3)

    Returns:
        tuple(flux, model, sky)
        flux: output of optimization routine; needs to be refined
        model (ndarray[NX, NY]): best fit model image
        sky (ndarray(NX, NY]): best fit model sky
    """
    # sparse matrix, with rows at first equal to the fluxes at each peak
    # later add in the derivatives at each peak
    sz = numpy.array([tpsf[0].shape[-1] for tpsf in psfs[0]])
    if len(sz) > 0:
        stampsz = numpy.max(sz)
    else:
        stampsz = 19
    stampszo2 = stampsz // 2
    szo2 = sz // 2
    nx, ny = im.shape
    pad = stampszo2 + 1
    im = numpy.pad(im, [pad, pad], constant_values=0.,
                   mode='constant')
    if weight is None:
        weight = numpy.ones_like(im)
    weight = numpy.pad(weight, [pad, pad], constant_values=0.,
                       mode='constant')
    weight[weight == 0.] = 1.e-20
    pix = numpy.arange(stampsz*stampsz, dtype='i4').reshape(stampsz, stampsz)
    # convention: x is the first index, y is the second
    # sorry.
    xpix = pix // stampsz
    ypix = pix % stampsz
    xp = numpy.round(x).astype('i4')
    yp = numpy.round(y).astype('i4')
    # _subtract_ stampszo2 to move from the center of the PSF to the edge
    # of the stamp.
    # _add_ pad back to move from the original image to the padded image.
    xe = xp - stampszo2 + pad
    ye = yp - stampszo2 + pad
    repeat = 1 if not psfderiv else 3
    nskypar = nskyx * nskyy
    npixim = im.shape[0]*im.shape[1]
    xloc = numpy.zeros(repeat*numpy.sum(sz*sz).astype('i4') +
                       nskypar*npixim, dtype='i4')
    # yloc = numpy.zeros(len(xloc), dtype='i4')
    # no longer need yloc; csc entries are built directly.
    values = numpy.zeros(len(xloc), dtype='f4')
    colnorm = numpy.zeros(len(x)*repeat+nskypar, dtype='f4')
    first = 0
    for i in range(len(xe)):
        f = stampszo2-szo2[i]
        l = stampsz - f
        wt = weight[xe[i]:xe[i]+stampsz, ye[i]:ye[i]+stampsz][f:l, f:l]
        for j in range(repeat):
            xloc[first:first+sz[i]**2] = (
                numpy.ravel_multi_index(((xe[i]+xpix[f:l, f:l]),
                                         (ye[i]+ypix[f:l, f:l])),
                                        im.shape)).reshape(-1)
            # yloc[first:first+sz[i]**2] = i*repeat+j
            values[first:first+sz[i]**2] = (
                (psfs[j][i][:, :]*wt).reshape(-1))
            colnorm[i*repeat+j] = numpy.sqrt(
                numpy.sum(values[first:first+sz[i]**2]**2.))
            colnorm[i*repeat+j] += (colnorm[i*repeat+j] == 0)
            values[first:first+sz[i]**2] /= colnorm[i*repeat+j]
            first += sz[i]**2

    if nskypar != 0:
        sxloc, syloc, svalues = sky_parameters(nx+pad*2, ny+pad*2,
                                               nskyx, nskyy, weight)
        startidx = len(x)*repeat
        nskypix = len(sxloc[0])
        for i in range(len(sxloc)):
            xloc[first:first+nskypix] = sxloc[i]
            # yloc[first:first+nskypix] = startidx+syloc[i]
            colnorm[startidx+i] = numpy.sqrt(numpy.sum(svalues[i]**2.))
            colnorm[startidx+i] += (colnorm[startidx+i] == 0.)
            values[first:first+nskypix] = svalues[i] / colnorm[startidx+i]
            first += nskypix
    shape = (im.shape[0]*im.shape[1], len(x)*repeat+nskypar)

    from scipy import sparse
    csc_indptr = numpy.cumsum([sz[i]**2 for i in range(len(x))
                               for j in range(repeat)])
    csc_indptr = numpy.concatenate([[0], csc_indptr])
    if nskypar != 0:
        csc_indptr = numpy.concatenate([csc_indptr, [
            csc_indptr[-1] + i*nskypix for i in range(1, nskypar+1)]])
    mat = sparse.csc_matrix((values, xloc, csc_indptr), shape=shape,
                            dtype='f4')
    if guess is not None:
        # guess is a guess for the fluxes and sky; no derivatives.
        guessvec = numpy.zeros(len(xe)*repeat+nskypar, dtype='f4')
        guessvec[0:len(xe)*repeat:repeat] = guess[0:len(xe)]
        if nskypar > 0:
            guessvec[-nskypar:] = guess[-nskypar:]
        guessvec *= colnorm
    else:
        guessvec = None
    flux = lsqr_cp(mat, (im*weight).ravel(), atol=1.e-4, btol=1.e-4,
                   guess=guessvec)
    model = mat.dot(flux[0]).reshape(*im.shape)
    flux[0][:] = flux[0][:] / colnorm
    im = im[pad:-pad, pad:-pad]
    model = model[pad:-pad, pad:-pad]
    weight = weight[pad:-pad, pad:-pad]
    if nskypar != 0:
        sky = sky_model(flux[0][-nskypar:].reshape(nskyx, nskyy),
                        nx+pad*2, ny+pad*2)
        sky = sky[pad:-pad, pad:-pad]
    else:
        sky = model * 0
    model = model / (weight + (weight == 0))
    res = (flux, model, sky)
    return res


def unpack_fitpar(guess, nsource, psfderiv):
    """Extract fluxes and sky parameters from fit parameter vector."""
    repeat = 3 if psfderiv else 1
    return guess[0:nsource*repeat:repeat], guess[nsource*repeat:]


def lsqr_cp(aa, bb, guess=None, **kw):
    # implement two speed-ups:
    # 1. "column preconditioning": make sure each column of aa has the same
    #    norm
    # 2. allow guesses

    # column preconditioning is important (substantial speedup), and has
    # been implemented directly in fit_once.

    # allow guesses: solving Ax = b is the same as solving A(x-x*) = b-Ax*.
    # => A(dx) = b-Ax*.  So we can solve for dx instead, then return dx+x*.
    # This improves speed if we reduce the tolerance.
    from scipy.sparse import linalg

    if guess is not None:
        bb2 = bb - aa.dot(guess)
        if 'btol' in kw:
            fac = numpy.sum(bb**2.)**(0.5)/numpy.sum(bb2**2.)**0.5
            kw['btol'] = kw['btol']*numpy.clip(fac, 0.1, 10.)
    else:
        bb2 = bb.copy()

    normbb = numpy.sum(bb2**2.)
    bb2 /= normbb**(0.5)
    par = linalg.lsqr(aa, bb2, **kw)
    # for some reason, everything ends up as double precision after this
    # or lsmr; lsqr seems to be better
    # par[0][:] *= norm**(-0.5)*normbb**(0.5)
    par[0][:] *= normbb**0.5
    if guess is not None:
        par[0][:] += guess
    par = list(par)
    par[0] = par[0].astype('f4')
    par[9] = par[9].astype('f4')
    return par


def compute_centroids(x, y, psflist, flux, im, resid, weight,
                      derivcentroids=False, centroidsize=19):
    # define c = integral(x * I * P * W) / integral(I * P * W)
    # x = x/y coordinate, I = isolated stamp, P = PSF model, W = weight
    # Assuming I ~ P(x-y) for some small offset y and expanding,
    # integrating by parts gives:
    # y = 2 / integral(P*P*W) * integral(x*(I-P)*W)
    # that is the offset we want.

    # we want to compute the centroids on the image after the other sources
    # have been subtracted off.
    # we construct this image by taking the residual image, and then
    # star-by-star adding the model back.
    psfs = [numpy.zeros((len(x), centroidsize, centroidsize), dtype='f4')
            for i in range(len(psflist))]
    for j in range(len(psflist)):
        for i in range(len(x)):
            psfs[j][i, :, :] = psfmod.central_stamp(psflist[j][i],
                                                    censize=centroidsize)
    stampsz = psfs[0].shape[-1]
    stampszo2 = (stampsz-1)//2
    dx = numpy.arange(stampsz, dtype='i4')-stampszo2
    dx = dx.reshape(-1, 1)
    dy = dx.copy().reshape(1, -1)
    xp = numpy.round(x).astype('i4')
    yp = numpy.round(y).astype('i4')
    # subtracting to get to the edge of the stamp, adding back to deal with
    # the padded image.
    xe = xp - stampszo2 + stampszo2
    ye = yp - stampszo2 + stampszo2
    resid = numpy.pad(resid, [stampszo2, stampszo2], constant_values=0.,
                      mode='constant')
    weight = numpy.pad(weight, [stampszo2, stampszo2], constant_values=0.,
                       mode='constant')
    im = numpy.pad(im, [stampszo2, stampszo2], constant_values=0.,
                   mode='constant')
    repeat = len(psflist)
    residst = numpy.array([resid[xe0:xe0+stampsz, ye0:ye0+stampsz]
                           for (xe0, ye0) in zip(xe, ye)])
    weightst = numpy.array([weight[xe0:xe0+stampsz, ye0:ye0+stampsz]
                            for (xe0, ye0) in zip(xe, ye)])
    psfst = psfs[0] * flux[:len(x)*repeat:repeat].reshape(-1, 1, 1)
    imst = numpy.array([im[xe0:xe0+stampsz, ye0:ye0+stampsz]
                        for (xe0, ye0) in zip(xe, ye)])
    if len(x) == 0:
        weightst = psfs[0].copy()
        residst = psfs[0].copy()
        imst = psfs[0].copy()
    modelst = psfst.copy()
    if len(psflist) > 1:
        modelst += psfs[1]*flux[1:len(x)*repeat:repeat].reshape(-1, 1, 1)
        modelst += psfs[2]*flux[2:len(x)*repeat:repeat].reshape(-1, 1, 1)
    cen = []
    ppw = numpy.sum(modelst*modelst*weightst, axis=(1, 2))
    pp = numpy.sum(modelst*modelst, axis=(1, 2))
    for dc in (dx, dy):
        xrpw = numpy.sum(dc[None, :, :]*residst*modelst*weightst, axis=(1, 2))
        xmmpm = numpy.sum(dc[None, :, :]*(modelst-psfst)*modelst, axis=(1, 2))
        cen.append(2*xrpw/(ppw + (ppw == 0.))*(ppw != 0.) +
                   2*xmmpm/(pp + (pp == 0.))*(pp != 0.))
    xcen, ycen = cen
    norm = numpy.sum(modelst, axis=(1, 2))
    norm = norm + (norm == 0)
    psfqf = numpy.sum(modelst*(weightst > 0), axis=(1, 2)) / norm
    # how should we really be doing this?  derivcentroids is the first order
    # approximation to the right thing.  the centroid computation that I do
    # otherwise should be unbiased but noisier than optimal for significantly
    # offset peaks.  Vakili, Hogg (2016) say that I should convolve with the
    # PSF and interpolate to the brightest point with some polynomial.  I
    # expected this to be slow (convolving thousands of stamps individually
    # with the PSF each iteration), but the spread_model code worked pretty
    # well, so this is probably a worthwhile thing to try.  if it worked, it
    # would obviate some of the code mess above, and be optimal, so that
    # sounds worthwhile.
    if not derivcentroids:
        m = psfqf < 0.5
    else:
        m = numpy.ones(len(xcen), dtype='bool')
    xcen[m] = 0.
    ycen[m] = 0.
    if (len(psflist) > 1) and numpy.sum(m) > 0:
        ind = numpy.flatnonzero(m)
        # just use the derivative-based centroids for this case.
        fluxnz = flux[repeat*ind]
        fluxnz = fluxnz + (fluxnz == 0)
        xcen[ind] = flux[repeat*ind+1]/fluxnz
        ycen[ind] = flux[repeat*ind+2]/fluxnz
    # stamps: 0: neighbor-subtracted images,
    # 1: images,
    # 2: psfs with shifts
    # 3: psfs without shifts
    res = (xcen, ycen, (modelst+residst, imst, modelst, weightst, psfst))
    return res


def estimate_sky_background(im):
    """Find peak of count distribution; pretend this is the sky background."""
    # for some reason, I have found this hard to work robustly.  Replace with
    # median at the moment.

    return numpy.median(im)


def sky_im(im, weight=None, npix=20, order=1):
    """Remove sky from image."""
    nbinx, nbiny = (numpy.ceil(sh/1./npix).astype('i4') for sh in im.shape)
    xg = numpy.linspace(0, im.shape[0], nbinx+1).astype('i4')
    yg = numpy.linspace(0, im.shape[1], nbiny+1).astype('i4')
    val = numpy.zeros((nbinx, nbiny), dtype='f4')
    usedpix = numpy.zeros((nbinx, nbiny), dtype='f4')
    if weight is None:
        weight = numpy.ones_like(im, dtype='f4')
    if numpy.all(weight == 0):
        return im*0
    # annoying!
    for i in range(nbinx):
        for j in range(nbiny):
            use = weight[xg[i]:xg[i+1], yg[j]:yg[j+1]] > 0
            usedpix[i, j] = numpy.sum(use)
            if usedpix[i, j] > 0:
                val[i, j] = estimate_sky_background(
                    im[xg[i]:xg[i+1], yg[j]:yg[j+1]][use])
    val[usedpix < 20] = 0.
    usedpix[usedpix < 20] = 0.
    from scipy.ndimage.filters import gaussian_filter
    count = 0
    while numpy.any(usedpix == 0):
        sig = 0.4
        valc = gaussian_filter(val*(usedpix > 0), sig, mode='constant')
        weightc = gaussian_filter((usedpix != 0).astype('f4'), sig,
                                  mode='constant')
        m = (usedpix == 0) & (weightc > 1.e-10)
        val[m] = valc[m]/weightc[m]
        usedpix[m] = 1
        count += 1
        if count > 100:
            m = usedpix == 0
            val[m] = numpy.median(im)
            print('Sky estimation failed badly.')
            break
    x = numpy.arange(im.shape[0])
    y = numpy.arange(im.shape[1])
    xc = (xg[:-1]+xg[1:])/2.
    yc = (yg[:-1]+yg[1:])/2.
    from scipy.ndimage import map_coordinates
    xp = numpy.interp(x, xc, numpy.arange(len(xc), dtype='f4'))
    yp = numpy.interp(y, yc, numpy.arange(len(yc), dtype='f4'))
    xpa = xp.reshape(-1, 1)*numpy.ones(len(yp)).reshape(1, -1)
    ypa = yp.reshape(1, -1)*numpy.ones(len(xp)).reshape(-1, 1)
    coord = [xpa.ravel(), ypa.ravel()]
    bg = map_coordinates(val, coord, mode='nearest', order=order)
    bg = bg.reshape(im.shape)
    return bg


def get_sizes(x, y, imbs, weight=None, blist=None):
    x = numpy.round(x).astype('i4')
    y = numpy.round(y).astype('i4')
    peakbright = imbs[x, y]
    sz = numpy.zeros(len(x), dtype='i4')
    cutoff = 1000
    sz[peakbright > cutoff] = 59
    sz[peakbright <= cutoff] = 19  # for the moment...
    # for very bright things, use a bigger PSF
    # but if there are too many of these, don't bother.
    cutoff2 = 20000
    if ((numpy.sum(peakbright > cutoff2) < numpy.sum(peakbright > cutoff)/2)
<<<<<<< HEAD
        and (numpy.sum(peakbright > cutoff) > 100)):
=======
        or (numpy.sum(peakbright > cutoff) < 100)):
>>>>>>> 4978884d
        sz[peakbright > cutoff2] = 149
    else:
        print('Too many bright sources, using smaller PSF stamp size...')

    if weight is not None:
        sz[weight[x, y] == 0] = 149  # saturated/off edge sources get big PSF

    # sources near listed sources get very big PSF
    if blist is not None and len(x) > 0:
        for xb, yb in zip(blist[0], blist[1]):
            dist2 = (x-xb)**2 + (y-yb)**2
            indclose = numpy.argmin(dist2)
            if dist2[indclose] < 5**2:
                sz[indclose] = 299
    return sz


def fit_im_force(im, x, y, psf, weight=None, dq=None, psfderiv=True,
                 nskyx=0, nskyy=0, refit_psf=False,
                 niter=4, blist=None, derivcentroids=False, refit_sky=True,
                 startsky=numpy.nan):
    repeat = 3 if psfderiv else 1
    guessflux = None
    msky = 0
    model = 0

    if len(x) == 0:
        raise ValueError('must force some sources')

    if derivcentroids and not psfderiv:
        raise ValueError('derivcentroids only makes sense when psfderiv '
                         'is true')

    for titer in range(niter):
<<<<<<< HEAD
        for c, s in zip((x, y), im.shape):
            if numpy.any((c < -0.499) | (c > s-0.501)):
                c[:] = numpy.clip(c, -0.499, s-0.501)
                print('Some positions within 0.01 pix of edge of image clipped '
                      'back to 0.01 pix inside image.')

=======

        for c, s in zip((x, y), im.shape):
            if numpy.any((c < -0.499) | (c > s-0.501)):
                c[:] = numpy.clip(c, -0.499, s-0.501)
                print('Some positions within 0.01 pix of edge of image '
                      'clipped back to 0.01 pix inside image.')
>>>>>>> 4978884d
        if (refit_sky and
            ((titer > 0) or numpy.any(~numpy.isfinite(startsky)))):
            sky = sky_im(im-model, weight=weight, npix=100)
        else:
            sky = startsky
        sz = get_sizes(x, y, im-sky-msky, weight=weight, blist=blist)
        minsz = numpy.min(sz)
        psfs = [numpy.zeros((len(x), minsz, minsz), dtype='f4')
                for i in range(repeat)]
        if guessflux is not None:
            guess = guessflux.copy()
        else:
            guess = None
        # should really only be done once in refit_psf=False case
        psfsfull = build_psf_list(x, y, psf, sz, psfderiv=psfderiv)
        # need to package some "tiling" around this eventually, probably?
        flux, model, msky = fit_once(
                im-sky, x, y, psfsfull,
                psfderiv=psfderiv, weight=weight, guess=guess,
                nskyx=nskyx, nskyy=nskyy)
        import gc
        gc.collect()
        flux = flux[0]
        skypar = flux[len(x)*repeat:]
        guessflux = flux[:len(x)*repeat:repeat]
        for i in range(repeat):
            psfs[i][...] = [psfmod.central_stamp(psfsfull[i][j], minsz)
                            for j in range(len(psfsfull[i]))]
        centroids = compute_centroids(x, y, psfs, flux, im-(sky+msky),
                                      im-model-sky,
                                      weight, derivcentroids=derivcentroids)
        xcen, ycen, stamps = centroids
        if refit_psf:
            psf, x, y = refit_psf_from_stamps(psf, x, y, xcen, ycen,
                                              stamps)
            # we are letting the positions get updated, even when
            # psfderiv is false, only for the mean shift that
            # gets introduced when we recentroid all the stars.
            # we could eliminate this by replacing the above with
            # psf, _, _ = refit_psf_from_stamps(...)
            # for WISE at the moment, this should _mostly_ introduce
            # a mean shift, and potentially also a small subpixel-offset
            # related shift.
        if psfderiv:
            if derivcentroids:
                maxstep = 1
            else:
                maxstep = 3
            dcen = numpy.sqrt(xcen**2 + ycen**2)
            m = dcen > maxstep
            xcen[m] /= dcen[m]
            ycen[m] /= dcen[m]
            x, y = (numpy.clip(c, -0.499, s-0.501)
                    for c, s in zip((x+xcen, y+ycen), im.shape))
        print('Iteration %d, median sky %6.2f' %
              (titer+1, numpy.median(sky+msky)))

    stats = compute_stats(x-numpy.round(x), y-numpy.round(y),
                          stamps[0], stamps[2], stamps[3], stamps[1], flux)
    if dq is not None:
        stats['flags'] = extract_im(x, y, dq).astype('i4')
    stats['sky'] = extract_im(x, y, sky+msky).astype('f4')

    stars = OrderedDict([('x', x), ('y', y), ('flux', flux),
                         ('deltx', xcen), ('delty', ycen)] +
                        [(f, stats[f]) for f in stats])
    dtypenames = list(stars.keys())
    dtypeformats = [stars[n].dtype for n in dtypenames]
    dtype = dict(names=dtypenames, formats=dtypeformats)
    stars = numpy.fromiter(zip(*stars.values()),
                           dtype=dtype, count=len(stars['x']))
    res = (stars, model+sky, sky+msky, psf)
    return res


def refit_psf_from_stamps(psf, x, y, xcen, ycen, stamps, name=None,
                          plot=False):
    # how far the centroids of the model PSFs would
    # be from (0, 0) if instantiated there
    # this initial definition includes the known offset (since
    # we instantiated off a pixel center), and the model offset
    xe, ye = psfmod.simple_centroid(
        psfmod.central_stamp(stamps[4], censize=stamps[0].shape[-1]))
    # now we subtract the known offset
    xe -= x-numpy.round(x)
    ye -= y-numpy.round(y)
    if hasattr(psf, 'fitfun'):
        psffitfun = psf.fitfun
        npsf = psffitfun(x, y, xcen+xe, ycen+ye, stamps[0],
                         stamps[1], stamps[2], stamps[3], nkeep=200,
                         name=name, plot=plot)
        if npsf is not None:
            npsf.fitfun = psffitfun
    else:
        shiftx = xcen + xe + x - numpy.round(x)
        shifty = ycen + ye + y - numpy.round(y)
        npsf = find_psf(x, shiftx, y, shifty,
                        stamps[0], stamps[3], stamps[1])
        # we removed the centroid offset of the model PSFs;
        # we need to correct the positions to compensate
    if npsf is not None:
        xnew = x + xe
        ynew = y + ye
        psf = npsf
    else:
        xnew = x
        ynew = y
    return psf, xnew, ynew


def fit_im(im, psf, weight=None, dq=None, psfderiv=True,
           nskyx=0, nskyy=0, refit_psf=False,
           verbose=False, miniter=4, maxiter=10, blist=None,
           maxstars=40000, derivcentroids=False,
           ntilex=1, ntiley=1, fewstars=100, threshold=5,
           ccd=None, plot=False, titer_thresh=2, blendthreshu=2,
           psfvalsharpcutfac=0.7, psfsharpsat=0.7):
    if isinstance(weight, int):
        weight = numpy.ones_like(im)*weight

    model = numpy.zeros_like(im)
    xa = numpy.zeros(0, dtype='f4')
    ya = xa.copy()
    lsky = numpy.median(im[weight > 0])
    hsky = numpy.median(im[weight > 0])
    msky = numpy.zeros_like(im)
    passno = numpy.zeros(0, dtype='i4')
    guessflux, guesssky = None, None
    titer = -1
    lastiter = -1
    skypar = {}  # best sky parameters so far.

    roughfwhm = psfmod.neff_fwhm(psf(im.shape[0]//2, im.shape[1]//2))
    roughfwhm = numpy.max([roughfwhm, 3.])

    while True:
        titer += 1
        hsky = sky_im(im-model, weight=weight, npix=20)
        lsky = sky_im(im-model, weight=weight, npix=50*roughfwhm)
        if titer != lastiter:
            # in first passes, do not split sources!
            blendthresh = blendthreshu if titer < titer_thresh else 0.2
            xn, yn = peakfind(im-model-hsky,
                              model-msky, weight, dq, psf,
                              keepsat=(titer == 0),
                              blendthreshold=blendthresh,
                              threshold=threshold,
                              psfvalsharpcutfac=psfvalsharpcutfac,
                              psfsharpsat=psfsharpsat)
            if len(xa) > 0 and len(xn) > 0:
                keep = neighbor_dist(xn, yn, xa, ya) > 1.5
                xn, yn = (c[keep] for c in (xn, yn))
            if (titer == 0) and (blist is not None):
                xnb, ynb = add_bright_stars(xn, yn, blist, im)
                xn = numpy.concatenate([xn, xnb]).astype('f4')
                yn = numpy.concatenate([yn, ynb]).astype('f4')

            xa, ya = (numpy.concatenate([xa, xn]).astype('f4'),
                      numpy.concatenate([ya, yn]).astype('f4'))
            passno = numpy.concatenate([passno, numpy.zeros(len(xn))+titer])
        else:
            xn, yn = numpy.zeros(0, dtype='f4'), numpy.zeros(0, dtype='f4')
        if titer != lastiter:
            if (titer == maxiter-1) or (
                    (titer >= miniter-1) and (len(xn) < fewstars)) or (
                    len(xa) > maxstars):
                lastiter = titer + 1
        # we probably don't want the sizes to change very much.  hsky certainly
        # will change a bit from iteration to iteration, though.
        sz = get_sizes(xa, ya, im-hsky-msky, weight=weight, blist=blist)
        if guessflux is not None:
            guess = numpy.concatenate([guessflux, numpy.zeros_like(xn)])
        else:
            guess = None
        sky = hsky if titer >= 2 else lsky

        # in final iteration, no longer allow shifting locations; just fit
        # centroids.
        tpsfderiv = psfderiv if lastiter != titer else False
        repeat = 1+tpsfderiv*2
        if len(sz) != 0:
            minsz = numpy.min(sz)
        else:
            minsz = 19
        psfs = [numpy.zeros((len(xa), minsz, minsz), dtype='f4')
                for i in range(repeat)]
        flux = numpy.zeros(len(xa)*repeat, dtype='f4')
        for (bdxf, bdxl, bdxaf, bdxal, bdyf, bdyl, bdyaf, bdyal) in (
                subregions(im.shape, ntilex, ntiley)):
            mbda = in_bounds(xa, ya, [bdxaf-0.5, bdxal-0.5],
                             [bdyaf-0.5, bdyal-0.5])
            mbd = in_bounds(xa, ya, [bdxf-0.5, bdxl-0.5],
                            [bdyf-0.5, bdyl-0.5])
            psfsbda = build_psf_list(xa[mbda], ya[mbda], psf, sz[mbda],
                                     psfderiv=tpsfderiv)
            sall = numpy.s_[bdxaf:bdxal, bdyaf:bdyal]
            spri = numpy.s_[bdxf:bdxl, bdyf:bdyl]
            dx, dy = bdxal-bdxaf, bdyal-bdyaf
            sfit = numpy.s_[bdxf-bdxaf:dx+bdxl-bdxal,
                            bdyf-bdyaf:dy+bdyl-bdyal]
            weightbda = weight[sall] if weight is not None else None
            guessmbda = guess[mbda] if guess is not None else None
            guesssky = skypar.get((bdxf, bdyf))
            guessmbda = (numpy.concatenate([guessmbda, guesssky])
                         if guessmbda is not None else None)
            tflux, tmodel, tmsky = fit_once(
                im[sall]-sky[sall], xa[mbda]-bdxaf, ya[mbda]-bdyaf, psfsbda,
                psfderiv=tpsfderiv, weight=weightbda, guess=guessmbda,
                nskyx=nskyx, nskyy=nskyy)
            model[spri] = tmodel[sfit]
            msky[spri] = tmsky[sfit]
            ind = numpy.flatnonzero(mbd)
            ind2 = numpy.flatnonzero(mbd[mbda])
            for i in range(repeat):
                flux[ind*repeat+i] = tflux[0][ind2*repeat+i]
            skypar[(bdxf, bdyf)] = flux[numpy.sum(mbda)*repeat:]
            for i in range(repeat):
                if len(ind2) == 0:
                    continue
                psfs[i][mbd] = [psfmod.central_stamp(psfsbda[i][tind], minsz)
                                for tind in ind2]
            # try to free memory!  Not sure where the circular reference
            # could be, but this makes a factor of a few difference
            # in peak memory usage on fields with lots of stars with
            # large models...
            del psfsbda
            import gc
            gc.collect()

        centroids = compute_centroids(xa, ya, psfs, flux, im-(sky+msky),
                                      im-model-sky,
                                      weight, derivcentroids=derivcentroids)

        xcen, ycen, stamps = centroids
        if titer == lastiter:
            stats = compute_stats(xa-numpy.round(xa), ya-numpy.round(ya),
                                  stamps[0], stamps[2],
                                  stamps[3], stamps[1],
                                  flux)
            if dq is not None:
                stats['flags'] = extract_im(xa, ya, dq).astype('i4')
            stats['sky'] = extract_im(xa, ya, sky+msky).astype('f4')
            break
        guessflux = flux[:len(xa)*repeat:repeat]
        if refit_psf and len(xa) > 0:
<<<<<<< HEAD
            psf, xa, ya = refit_psf_from_stamps(psf, xa, ya, xcen, ycen,
                                                stamps)
=======
            psf, xa, ya = refit_psf_from_stamps(
                psf, xa, ya, xcen, ycen, stamps, name=(titer, ccd), plot=plot)
>>>>>>> 4978884d
        # enforce maximum step
        if derivcentroids:
            maxstep = 1
        else:
            maxstep = 3
        dcen = numpy.sqrt(xcen**2 + ycen**2)
        m = dcen > maxstep
        xcen[m] /= dcen[m]
        ycen[m] /= dcen[m]
        xa, ya = (numpy.clip(c, -0.499, s-0.501)
                  for c, s in zip((xa+xcen, ya+ycen), im.shape))
        fluxunc = numpy.sum(stamps[2]**2.*stamps[3]**2., axis=(1, 2))
        fluxunc = fluxunc + (fluxunc == 0)*1e-20
        fluxunc = (fluxunc**(-0.5)).astype('f4')
        # for very bright stars, fluxunc is unreliable because the entire
        # (small) stamp is saturated.
        # these stars all have very bright inferred fluxes
        # i.e., 50k saturates, so we can cut there.
        brightenough = (guessflux/fluxunc > threshold*3/5.) | (guessflux > 1e5)
        isolatedenough = cull_near(xa, ya, guessflux)

        keep = brightenough & isolatedenough
        xa, ya = (c[keep] for c in (xa, ya))
        passno = passno[keep]
        guessflux = guessflux[keep]
        if verbose:
            print('Extension %s, iteration %2d, found %6d sources; %4d close and '
                  '%4d faint sources removed.' %
                  (ccd, titer+1, len(xn),
                   numpy.sum(~isolatedenough),
                   numpy.sum(~brightenough & isolatedenough)))

        # should probably also subtract these stars from the model image
        # which is used for peak finding.  But the faint stars should
        # make little difference?

    # This is the end of the internal iteration loops
    # Prepares found sources for export
    stars = OrderedDict([('x', xa), ('y', ya), ('flux', flux),
                         ('passno', passno)] +
                        [(f, stats[f]) for f in stats])
    dtypenames = list(stars.keys())
    dtypeformats = [stars[n].dtype for n in dtypenames]
    dtype = dict(names=dtypenames, formats=dtypeformats)
    stars = numpy.fromiter(zip(*stars.values()),
                           dtype=dtype, count=len(stars['x']))
    res = (stars, model+sky, sky+msky, psf)
    return res


def compute_stats(xs, ys, impsfstack, psfstack, weightstack, imstack, flux):
    residstack = impsfstack - psfstack
    norm = numpy.sum(psfstack, axis=(1, 2))
    psfstack = psfstack / (norm + (norm == 0)).reshape(-1, 1, 1)
    qf = numpy.sum(psfstack*(weightstack > 0), axis=(1, 2))
    fluxunc = numpy.sum(psfstack**2.*weightstack**2., axis=(1, 2))
    fluxunc = fluxunc + (fluxunc == 0)*1e-20
    fluxunc = (fluxunc**(-0.5)).astype('f4')
    posunc = [numpy.zeros(len(qf), dtype='f4'),
              numpy.zeros(len(qf), dtype='f4')]
    psfderiv = numpy.gradient(-psfstack, axis=(1, 2))
    for i, p in enumerate(psfderiv):
        dp = numpy.sum((p*weightstack*flux[:, None, None])**2., axis=(1, 2))
        dp = dp + (dp == 0)*1e-40
        dp = dp**(-0.5)
        posunc[i][:] = dp
    rchi2 = numpy.sum(residstack**2.*weightstack**2.*psfstack,
                      axis=(1, 2)) / (qf + (qf == 0.)*1e-20).astype('f4')
    fracfluxn = numpy.sum(impsfstack*(weightstack > 0)*psfstack,
                          axis=(1, 2))
    fracfluxd = numpy.sum(imstack*(weightstack > 0)*psfstack,
                          axis=(1, 2))
    fracfluxd = fracfluxd + (fracfluxd == 0)*1e-20
    fracflux = (fracfluxn / fracfluxd).astype('f4')
    fluxlbs, dfluxlbs = compute_lbs_flux(impsfstack, psfstack, weightstack,
                                         flux/norm)
    fluxiso, xiso, yiso = compute_iso_fit(impsfstack, psfstack, weightstack,
                                          flux/norm, psfderiv)
    fluxlbs = fluxlbs.astype('f4')
    dfluxlbs = dfluxlbs.astype('f4')
    fwhm = psfmod.neff_fwhm(psfstack).astype('f4')
    spread, dspread = spread_model(impsfstack, psfstack, weightstack)
    return OrderedDict([('dx', posunc[0]), ('dy', posunc[1]),
                        ('dflux', fluxunc),
                        ('qf', qf), ('rchi2', rchi2), ('fracflux', fracflux),
                        ('fluxlbs', fluxlbs), ('dfluxlbs', dfluxlbs),
                        ('fwhm', fwhm), ('spread_model', spread),
                        ('dspread_model', dspread),
                        ('fluxiso', fluxiso), ('xiso', xiso), ('yiso', yiso)])


def spread_model(impsfstack, psfstack, weightstack):
    # need to convolve psfs with 1/16 FWHM exponential
    # can get FWHM from n_eff
    # better way?  n_eff can be a bit annoying; not necessarily what one
    # expects if there's a sharp peak on a broad background.
    # spread_model is on the whole a bit goofy: one sixteenth of a FWHM is very
    # little.  So this is really more like the significance of the derivative
    # of the PSF with radius, which I would compute a bit differently.
    # still, other people compute spread_model, and it's well defined, so...
    import galconv
    fwhm = psfmod.neff_fwhm(psfstack)
    sigma = fwhm/16.
    re = sigma * 1.67834699
    expgalstack = galconv.gal_psfstack_conv(re, 0, 0, galconv.ExpGalaxy,
                                            numpy.eye(2), 0, 0, psfstack)
    GWp = numpy.sum(expgalstack*weightstack**2*impsfstack, axis=(1, 2))
    PWp = numpy.sum(psfstack*weightstack**2*impsfstack, axis=(1, 2))
    GWP = numpy.sum(expgalstack*weightstack**2*psfstack, axis=(1, 2))
    PWP = numpy.sum(psfstack**2*weightstack**2, axis=(1, 2))
    GWG = numpy.sum(expgalstack**2*weightstack**2, axis=(1, 2))
    spread = (GWp/(PWp+(PWp == 0)) - GWP/(PWP+(PWP == 0)))
    dspread = numpy.sqrt(numpy.clip(
        PWp**2*GWG + GWp**2*PWP - 2*GWp*PWp*GWP, 0, numpy.inf)
                         /(PWp + (PWp == 0))**4)
    return spread, dspread


def extract_im(xa, ya, im, sentinel=999):
    m = numpy.ones(len(xa), dtype='bool')
    for c, sz in zip((xa, ya), im.shape):
        m = m & (c > -0.5) & (c < sz - 0.5)
    res = numpy.zeros(len(xa), dtype=im.dtype)
    res[~m] = sentinel
    xp, yp = (numpy.round(c[m]).astype('i4') for c in (xa, ya))
    res[m] = im[xp, yp]
    return res


def compute_lbs_flux(stamp, psf, isig, apcor):
    sumisig2 = numpy.sum(isig**2, axis=(1, 2))
    sumpsf2isig2 = numpy.sum(psf*psf*isig**2, axis=(1, 2))
    sumpsfisig2 = numpy.sum(psf*isig**2, axis=(1, 2))
    det = numpy.clip(sumisig2*sumpsf2isig2 - sumpsfisig2**2, 0, numpy.inf)
    det = det + (det == 0)
    unc = numpy.sqrt(sumisig2/det)
    flux = (sumisig2*numpy.sum(psf*stamp*isig**2, axis=(1, 2)) -
            sumpsfisig2*numpy.sum(stamp*isig**2, axis=(1, 2)))/det
    flux *= apcor
    unc *= apcor
    return flux, unc


def compute_iso_fit(impsfstack, psfstack, weightstack, apcor, psfderiv):
    nstar = len(impsfstack)
    par = numpy.zeros((nstar, 3), dtype='f4')
    for i in range(len(impsfstack)):
        aa = numpy.array([psfstack[i]*weightstack[i],
                          psfderiv[0][i]*weightstack[i],
                          psfderiv[1][i]*weightstack[i]])
        aa = aa.reshape(3, -1).T
        par[i, :] = numpy.linalg.lstsq(
            aa, (impsfstack[i]*weightstack[i]).reshape(-1), rcond=None)[0]
    zeroflux = par[:, 0] == 0
    return (par[:, 0],
            (1-zeroflux)*par[:, 1]/(par[:, 0]+zeroflux),
            (1-zeroflux)*par[:, 2]/(par[:, 0]+zeroflux))


def sky_model_basis(i, j, nskyx, nskyy, nx, ny):
    import basisspline
    if (nskyx < 3) or (nskyy < 3):
        raise ValueError('Invalid sky model.')
    expandx = (nskyx-1.)/(3-1)
    expandy = (nskyy-1.)/(3-1)
    xg = -expandx/3. + i*2/3.*expandx/(nskyx-1.)
    yg = -expandy/3. + j*2/3.*expandy/(nskyy-1.)
    x = numpy.linspace(-expandx/3.+1/6., expandx/3.-1/6., nx).reshape(-1, 1)
    y = numpy.linspace(-expandy/3.+1/6., expandy/3.-1/6., ny).reshape(1, -1)
    return basisspline.basis2dq(x-xg, y-yg)


def sky_model(coeff, nx, ny):
    # minimum sky model: if we want to use the quadratic basis functions we
    # implemented, and we want to allow a constant sky over the frame, then we
    # need at least 9 basis polynomials: [-0.5, 0.5, 1.5] x [-0.5, 0.5, 1.5].
    nskyx, nskyy = coeff.shape
    if (coeff.shape[0] == 1) & (coeff.shape[1]) == 1:
        return coeff[0, 0]*numpy.ones((nx, ny), dtype='f4')
    if (coeff.shape[0] < 3) or (coeff.shape[1]) < 3:
        raise ValueError('Not obvious what to do for <3')
    im = numpy.zeros((nx, ny), dtype='f4')
    for i in range(coeff.shape[0]):
        for j in range(coeff.shape[1]):
            # missing here: speed up available from knowing that
            # the basisspline is zero over a large area.
            im += coeff[i, j] * sky_model_basis(i, j, nskyx, nskyy, nx, ny)
    return im


def sky_parameters(nx, ny, nskyx, nskyy, weight):
    # yloc: just add rows to the end according to the current largest row
    # in there
    nskypar = nskyx * nskyy
    xloc = [numpy.arange(nx*ny, dtype='i4')]*nskypar
    # for the moment, don't take advantage of the bounded support.
    yloc = [i*numpy.ones((nx, ny), dtype='i4').ravel()
            for i in range(nskypar)]
    if (nskyx == 1) & (nskyy == 1):
        values = [(numpy.ones((nx, ny), dtype='f4')*weight).ravel()
                  for yl in yloc]
    else:
        values = [(sky_model_basis(i, j, nskyx, nskyy, nx, ny)*weight).ravel()
                  for i in range(nskyx) for j in range(nskyy)]
    return xloc, yloc, values


def cull_near(x, y, flux):
    """Delete faint sources within 1 pixel of a brighter source.

    Args:
        x (ndarray, int[N]): x coordinates for N sources
        y (ndarray, int[N]): y coordinates
        flux (ndarray, int[N]): fluxes

    Returns:
        ndarray (bool[N]): mask array indicating sources to keep
    """
    if len(x) == 0:
        return numpy.ones(len(x), dtype='bool')
    m1, m2, dist = match_xy(x, y, x, y, neighbors=6)
    m = (dist < 1) & (flux[m1] < flux[m2]) & (m1 != m2)
    keep = numpy.ones(len(x), dtype='bool')
    keep[m1[m]] = 0
    return keep


def neighbor_dist(x1, y1, x2, y2):
    """Return distance of nearest neighbor to x1, y1 in x2, y2"""
    m1, m2, d12 = match_xy(x2, y2, x1, y1, neighbors=1)
    return d12


def match_xy(x1, y1, x2, y2, neighbors=1):
    """Match x1 & y1 to x2 & y2, neighbors nearest neighbors.

    Finds the neighbors nearest neighbors to each point in x2, y2 among
    all x1, y1."""
    from scipy.spatial import cKDTree
    vec1 = numpy.array([x1, y1]).T
    vec2 = numpy.array([x2, y2]).T
    kdt = cKDTree(vec1)
    dist, idx = kdt.query(vec2, neighbors)
    m1 = idx.ravel()
    m2 = numpy.repeat(numpy.arange(len(vec2), dtype='i4'), neighbors)
    dist = dist.ravel()
    dist = dist
    m = m1 < len(x1)  # possible if fewer than neighbors elements in x1.
    return m1[m], m2[m], dist[m]


def add_bright_stars(xa, ya, blist, im):
    xout = []
    yout = []
    for x, y, mag in zip(*blist):
        if ((x < -0.499) or (x > im.shape[0]-0.501) or
            (y < -0.499) or (y > im.shape[1]-0.501)):
            continue
        if len(xa) > 0:
            mindist2 = numpy.min((x-xa)**2 + (y-ya)**2)
        else:
            mindist2 = 9999
        if mindist2 > 5**2:
            xout.append(x)
            yout.append(y)
    return (numpy.array(xout, dtype='f4'), numpy.array(yout, dtype='f4'))


# This is almost entirely deprecated for the psf.py module... go look there.
def find_psf(xcen, shiftx, ycen, shifty, psfstack, weightstack,
             imstack, stampsz=59, nkeep=100):
    """Find PSF from stamps."""
    # let's just go ahead and correlate the noise
    xr = numpy.round(shiftx)
    yr = numpy.round(shifty)
    psfqf = (numpy.sum(psfstack*(weightstack > 0), axis=(1, 2)) /
             numpy.sum(psfstack, axis=(1, 2)))
    totalflux = numpy.sum(psfstack, axis=(1, 2))
    timflux = numpy.sum(imstack, axis=(1, 2))
    toneflux = numpy.sum(psfstack, axis=(1, 2))
    tmedflux = numpy.median(psfstack, axis=(1, 2))
    tfracflux = toneflux / numpy.clip(timflux, 100, numpy.inf)
    tfracflux2 = ((toneflux-tmedflux*psfstack.shape[1]*psfstack.shape[2]) /
                  numpy.clip(timflux, 100, numpy.inf))
    okpsf = ((numpy.abs(psfqf - 1) < 0.03) &
             (tfracflux > 0.5) & (tfracflux2 > 0.2))
    if numpy.sum(okpsf) > 0:
        shiftxm = numpy.median(shiftx[okpsf])
        shiftym = numpy.median(shifty[okpsf])
        okpsf = (okpsf &
                 (numpy.abs(shiftx-shiftxm) < 1.) &
                 (numpy.abs(shifty-shiftym) < 1.))
    if numpy.sum(okpsf) <= 5:
        print('Fewer than 5 stars accepted in image, keeping original PSF')
        return None
    if numpy.sum(okpsf) > nkeep:
        okpsf = okpsf & (totalflux > -numpy.sort(-totalflux[okpsf])[nkeep-1])
    psfstack = psfstack[okpsf, :, :]
    weightstack = weightstack[okpsf, :, :]
    totalflux = totalflux[okpsf]
    xcen = xcen[okpsf]
    ycen = ycen[okpsf]
    shiftx = shiftx[okpsf]
    shifty = shifty[okpsf]
    for i in range(psfstack.shape[0]):
        psfstack[i, :, :] = shift(psfstack[i, :, :], [-shiftx[i], -shifty[i]])
        if (numpy.abs(xr[i]) > 0) or (numpy.abs(yr[i]) > 0):
            weightstack[i, :, :] = shift(weightstack[i, :, :],
                                         [-xr[i], -yr[i]],
                                         mode='constant', cval=0.)
        # our best guess as to the PSFs & their weights
    # select some reasonable sample of the PSFs
    totalflux = numpy.sum(psfstack, axis=(1, 2))
    psfstack /= totalflux.reshape(-1, 1, 1)
    weightstack *= totalflux.reshape(-1, 1, 1)
    tpsf = numpy.median(psfstack, axis=0)
    tpsf = psfmod.center_psf(tpsf)
    if tpsf.shape == stampsz:
        return tpsf
    xc = numpy.arange(tpsf.shape[0]).reshape(-1, 1)-tpsf.shape[0]//2
    yc = xc.reshape(1, -1)
    rc = numpy.sqrt(xc**2.+yc**2.)
    stampszo2 = psfstack[0].shape[0] // 2
    wt = numpy.clip((stampszo2+1-rc)/4., 0., 1.)
    overlap = (wt != 1) & (wt != 0)

    def objective(par):
        mod = psfmod.moffat_psf(par[0], beta=2.5, xy=par[2], yy=par[3],
                                deriv=False, stampsz=tpsf.shape[0])
        mod /= numpy.sum(mod)
        return ((tpsf-mod)[overlap]).reshape(-1)
    from scipy.optimize import leastsq
    par = leastsq(objective, [4., 3., 0., 1.])[0]
    modpsf = psfmod.moffat_psf(par[0], beta=2.5, xy=par[2], yy=par[3],
                               deriv=False, stampsz=stampsz)
    modpsf /= numpy.sum(psfmod.central_stamp(modpsf))
    npsf = modpsf.copy()
    npsfcen = psfmod.central_stamp(npsf, tpsf.shape[0])
    npsfcen[:, :] = tpsf*wt+(1-wt)*npsfcen[:, :]
    npsf /= numpy.sum(npsf)
    return psfmod.SimplePSF(npsf, normalize=-1)


def subregions(shape, nx, ny, overlap=149):
    # ugh.  I guess we want:
    # starts and ends of each _primary_ fit region
    # starts and ends of each _entire_ fit region
    # should be nothing else?
    # need this for both x and y: 8 things to return.
    nx = nx if nx > 0 else 1
    ny = ny if ny > 0 else 1
    bdx = numpy.round(numpy.linspace(0, shape[0], nx+1)).astype('i4')
    bdlx = numpy.clip(bdx - overlap, 0, shape[0])
    bdrx = numpy.clip(bdx + overlap, 0, shape[0])
    bdy = numpy.round(numpy.linspace(0, shape[1], ny+1)).astype('i4')
    bdly = numpy.clip(bdy - overlap, 0, shape[1])
    bdry = numpy.clip(bdy + overlap, 0, shape[1])
    xf = bdx[:nx]
    xl = bdx[1:]
    xaf = bdlx[:nx]
    xal = bdrx[1:]
    yf = bdy[:nx]
    yl = bdy[1:]
    yaf = bdly[:nx]
    yal = bdry[1:]
    for i in range(nx):
        for j in range(ny):
            yield (xf[i], xl[i], xaf[i], xal[i], yf[j], yl[j], yaf[j], yal[j])


def in_bounds(x, y, xbound, ybound):
    return ((x > xbound[0]) & (x <= xbound[1]) &
            (y > ybound[0]) & (y <= ybound[1]))<|MERGE_RESOLUTION|>--- conflicted
+++ resolved
@@ -118,11 +118,7 @@
 
 
 def peakfind(im, model, isig, dq, psf, keepsat=False, threshold=5,
-<<<<<<< HEAD
-             blendthreshold=0.3):
-=======
              blendthreshold=0.3, psfvalsharpcutfac=0.7, psfsharpsat=0.7):
->>>>>>> 4978884d
     psfstamp = psf(int(im.shape[0]/2.), int(im.shape[1]/2.), deriv=False,
                    stampsz=59)
     sigim, modelsigim = significance_image(im, model, isig, psfstamp,
@@ -585,11 +581,7 @@
     # but if there are too many of these, don't bother.
     cutoff2 = 20000
     if ((numpy.sum(peakbright > cutoff2) < numpy.sum(peakbright > cutoff)/2)
-<<<<<<< HEAD
-        and (numpy.sum(peakbright > cutoff) > 100)):
-=======
-        or (numpy.sum(peakbright > cutoff) < 100)):
->>>>>>> 4978884d
+            or (numpy.sum(peakbright > cutoff) < 100)):
         sz[peakbright > cutoff2] = 149
     else:
         print('Too many bright sources, using smaller PSF stamp size...')
@@ -624,23 +616,14 @@
                          'is true')
 
     for titer in range(niter):
-<<<<<<< HEAD
-        for c, s in zip((x, y), im.shape):
-            if numpy.any((c < -0.499) | (c > s-0.501)):
-                c[:] = numpy.clip(c, -0.499, s-0.501)
-                print('Some positions within 0.01 pix of edge of image clipped '
-                      'back to 0.01 pix inside image.')
-
-=======
-
         for c, s in zip((x, y), im.shape):
             if numpy.any((c < -0.499) | (c > s-0.501)):
                 c[:] = numpy.clip(c, -0.499, s-0.501)
                 print('Some positions within 0.01 pix of edge of image '
                       'clipped back to 0.01 pix inside image.')
->>>>>>> 4978884d
+
         if (refit_sky and
-            ((titer > 0) or numpy.any(~numpy.isfinite(startsky)))):
+                ((titer > 0) or numpy.any(~numpy.isfinite(startsky)))):
             sky = sky_im(im-model, weight=weight, npix=100)
         else:
             sky = startsky
@@ -884,13 +867,8 @@
             break
         guessflux = flux[:len(xa)*repeat:repeat]
         if refit_psf and len(xa) > 0:
-<<<<<<< HEAD
-            psf, xa, ya = refit_psf_from_stamps(psf, xa, ya, xcen, ycen,
-                                                stamps)
-=======
             psf, xa, ya = refit_psf_from_stamps(
                 psf, xa, ya, xcen, ycen, stamps, name=(titer, ccd), plot=plot)
->>>>>>> 4978884d
         # enforce maximum step
         if derivcentroids:
             maxstep = 1
